#include "Engine.h"
#include "Application.h"
#include "Platform/Window.h"
#include "ServiceLocator.h"
#include "EventBus.h"
#include "Events.h"
#include "Logger.h"
#include "ConfigManager.h"
#include "Entity.h"
#include "Input/InputManager.h"
#include "SystemManager.h" // Added for SystemManager
#include "../Simulation/Systems/MovementSystem.h" // Added for MovementSystem
#include "../Simulation/SimulationWorld.h"
#include "../Renderer/Renderer.h"
#include "../Renderer/ParticleSystem.h" // Added for ParticleSystem service
#include "../Audio/AudioSystem.h"
#include "../AssetPipeline/AssetManager.h"
#include "UI/UISystem.h"

#include <chrono>
#include <filesystem>
#include <thread>

namespace BGE {

Engine& Engine::Instance() {
    static Engine instance;
    return instance;
}

bool Engine::Initialize(const EngineConfig& config) {
    if (m_initialized) {
        return true;
    }
    
    m_config = config;
    
    // Initialize core foundation systems first
    auto& logger = Logger::Instance();
    auto& configManager = ConfigManager::Instance();
    
    // Create logs directory if it doesn't exist
    if (!config.logFile.empty()) {
        std::filesystem::path logPath(config.logFile);
        std::filesystem::create_directories(logPath.parent_path());
    }
    
    // Initialize logger
    logger.Initialize(config.logFile);
    BGE_LOG_INFO("Engine", "Initializing BGE Engine...");
    
    // Load configuration
    if (!config.configFile.empty() && std::filesystem::exists(config.configFile)) {
        if (configManager.LoadFromFile(config.configFile)) {
            BGE_LOG_INFO("Engine", "Configuration loaded from: " + config.configFile);
        } else {
            BGE_LOG_WARNING("Engine", "Failed to load configuration from: " + config.configFile);
        }
    }
    
    // Initialize services
    if (!InitializeServices()) {
        BGE_LOG_ERROR("Engine", "Failed to initialize core services");
        return false;
    }
    
    m_initialized = true;
    
    // Fire engine initialized event
    EventBus::Instance().Publish(EngineInitializedEvent{true, "Engine initialized successfully"});
    BGE_LOG_INFO("Engine", "BGE Engine initialized successfully!");
    
    return true;
}

bool Engine::InitializeServices() {
    auto& configManager = ConfigManager::Instance();
    
    BGE_LOG_INFO("Engine", "Initializing core services...");
    
    try {
        // Create window
        BGE_LOG_INFO("Engine", "Creating window...");
        m_window = std::make_unique<Window>();
        WindowConfig windowConfig;
        windowConfig.width = configManager.GetInt("window.width", 1920);
        windowConfig.height = configManager.GetInt("window.height", 1080);
        windowConfig.title = configManager.GetString("window.title", "BGE Application");
        
        if (!m_window->Initialize(windowConfig)) {
            BGE_LOG_ERROR("Engine", "Failed to create window");
            return false;
        }
        
        // Register core services
        RegisterCoreServices();

        // Instantiate the SystemManager
        m_systemManager = std::make_unique<SystemManager>();
        BGE_LOG_INFO("Engine", "SystemManager created.");

        // Create an instance of MovementSystem and register it
        m_systemManager->RegisterSystem(new MovementSystem()); // LEAK PRONE if not managed
        BGE_LOG_INFO("Engine", "MovementSystem registered.");
        
        return true;
    }
    catch (const std::exception& e) {
        BGE_LOG_ERROR("Engine", "Service initialization failed: " + std::string(e.what()));
        return false;
    }
}

void Engine::RegisterCoreServices() {
    auto& serviceLocator = ServiceLocator::Instance();
    auto& configManager = ConfigManager::Instance();
    
    BGE_LOG_INFO("Engine", "Registering core services...");
    
    // Initialize and register renderer
    auto renderer = std::make_shared<Renderer>();
    if (renderer->Initialize(m_window.get())) {
        serviceLocator.RegisterService<Renderer>(renderer);
        BGE_LOG_INFO("Engine", "Renderer service registered");
    } else {
        BGE_LOG_ERROR("Engine", "Failed to initialize renderer");
    }
    
    // Initialize and register simulation world
    int worldWidth = configManager.GetInt("simulation.world_width", 512);
    int worldHeight = configManager.GetInt("simulation.world_height", 512);
    auto world = std::make_shared<SimulationWorld>(worldWidth, worldHeight);
    serviceLocator.RegisterService<SimulationWorld>(world);
    BGE_LOG_INFO("Engine", "SimulationWorld service registered");
    
    // Initialize and register input manager
    auto input = std::make_shared<InputManager>();
    if (input->Initialize()) {
        m_window->SetInputManager(input.get());
        serviceLocator.RegisterService<InputManager>(input);
        BGE_LOG_INFO("Engine", "InputManager service registered");
    }
    
    // Initialize and register audio system
    auto audio = std::make_shared<AudioSystem>();
    if (audio->Initialize()) {
        serviceLocator.RegisterService<AudioSystem>(audio);
        BGE_LOG_INFO("Engine", "AudioSystem service registered");
    }
    
    // Initialize and register asset manager
    auto assets = std::make_shared<AssetManager>();
    if (assets->Initialize()) {
        serviceLocator.RegisterService<AssetManager>(assets);
        BGE_LOG_INFO("Engine", "AssetManager service registered");
    }
    
    // Initialize and register UI system
    auto ui = std::make_shared<UISystem>();
    if (ui->Initialize(m_window.get())) {
        serviceLocator.RegisterService<UISystem>(ui);
        BGE_LOG_INFO("Engine", "UISystem service registered");
    }

  // Initialize and register ParticleSystem
  auto particleSystem = std::make_shared<ParticleSystem>();
  if (particleSystem && particleSystem->Initialize()) { // Default pool size
      serviceLocator.RegisterService<ParticleSystem>(particleSystem);
      BGE_LOG_INFO("Engine", "ParticleSystem service registered");
  } else {
      BGE_LOG_ERROR("Engine", "Failed to initialize or create ParticleSystem service");
  }
}

void Engine::Shutdown() {
    if (!m_initialized) {
        return;
    }
    
    BGE_LOG_INFO("Engine", "Shutting down BGE Engine...");
    
    // Fire engine shutting down event  
    EventBus::Instance().Publish(EngineShuttingDownEvent{"Normal shutdown"});
    
    // Call shutdown callbacks
    for (const auto& callback : m_shutdownCallbacks) {
        callback();
    }
    
    m_running = false;
    
    // Shutdown application
    if (m_application) {
        m_application->Shutdown();
        m_application.reset();
    }
    
    // Clear services
    auto& serviceLocator = ServiceLocator::Instance();
    if (auto ui = serviceLocator.GetService<UISystem>()) {
        ui->Shutdown();
    }
    serviceLocator.Clear();
    
    // Clear entity manager
    EntityManager::Instance().Clear();
    
    // Clear event bus
    EventBus::Instance().Clear();
    
    // Shutdown window
    m_window.reset();
    
    m_initialized = false;
    BGE_LOG_INFO("Engine", "BGE Engine shutdown complete");
    
    // Shutdown logger last
    Logger::Instance().Shutdown();
}

void Engine::Run(std::unique_ptr<Application> app) {
    if (!m_initialized) {
        BGE_LOG_ERROR("Engine", "Engine not initialized!");
        return;
    }
    
    m_application = std::move(app);
    
    // Connect application to input manager
    auto input = ServiceLocator::Instance().GetService<InputManager>();
    if (input) {
        input->SetApplication(m_application.get());
    }
    
    if (!m_application->Initialize()) {
        BGE_LOG_ERROR("Engine", "Application initialization failed!");
        return;
    }
    
    BGE_LOG_INFO("Engine", "Starting main loop...");
    m_running = true;
    MainLoop();
}

void Engine::MainLoop() {
    auto lastTime = std::chrono::high_resolution_clock::now();
    const float targetFPS = ConfigManager::Instance().GetFloat("simulation.update_frequency", 60.0f);
    const float targetFrameTime = 1.0f / targetFPS;
    
    auto input = ServiceLocator::Instance().GetService<InputManager>();
    
    while (m_running && !m_window->ShouldClose()) {
        auto frameStartTime = std::chrono::high_resolution_clock::now();
        auto deltaTime = std::chrono::duration<float>(frameStartTime - lastTime).count();
        lastTime = frameStartTime;
        
        m_deltaTime = std::min(deltaTime, 0.033f); // Cap at ~30 FPS minimum
        
        // Fire frame start event
        EventBus::Instance().Publish(FrameStartEvent{m_deltaTime, m_frameCount});
        
        // Poll events
        m_window->PollEvents();
        if (input) {
            input->Update();
        }
        
        // Update application
        Update(m_deltaTime);
        
        // Render
        Render();
        
        // Present
        m_window->SwapBuffers();
        
        ++m_frameCount;
        
        // Calculate frame time
        auto frameEndTime = std::chrono::high_resolution_clock::now();
        auto frameTime = std::chrono::duration<float>(frameEndTime - frameStartTime).count();
        
        // Fire frame end event
        EventBus::Instance().Publish(FrameEndEvent{m_deltaTime, m_frameCount, frameTime});
        
        // Simple frame rate limiting
        if (frameTime < targetFrameTime) {
            auto sleepTime = targetFrameTime - frameTime;
            std::this_thread::sleep_for(std::chrono::duration<float>(sleepTime));
        }
    }
    
    BGE_LOG_INFO("Engine", "Main loop ended after " + std::to_string(m_frameCount) + " frames");
}

void Engine::Update(float deltaTime) {
    auto& serviceLocator = ServiceLocator::Instance();
    
    // Update application
    if (m_application) {
        m_application->Update(deltaTime);
    }
    
    // Update simulation world
    if (auto world = serviceLocator.GetService<SimulationWorld>()) {
        world->Update(deltaTime);
    }
    
    // Update audio system
    if (auto audio = serviceLocator.GetService<AudioSystem>()) {
        audio->Update(deltaTime);
    }

<<<<<<< HEAD
    // Update all registered systems
    if (m_systemManager)
    {
        m_systemManager->UpdateAll(deltaTime);
    }
=======
  // Update Particle System
  if (auto ps = serviceLocator.GetService<ParticleSystem>()) {
      ps->Update(deltaTime);
  }
>>>>>>> 0628a0a6
}

void Engine::Render() {
    auto& serviceLocator = ServiceLocator::Instance();
    auto renderer = serviceLocator.GetService<Renderer>();
    auto world = serviceLocator.GetService<SimulationWorld>();
    auto ui = serviceLocator.GetService<UISystem>();
    
    if (renderer) {
        renderer->BeginFrame();
        
        // Render simulation world
        if (world) {
            renderer->RenderWorld(world.get());
        }
        
        // Begin UI frame
        if (ui) {
            ui->BeginFrame();
        }
        
        // Render application (including UI)
        if (m_application) {
            m_application->Render();
        }

        // Render particles (via Renderer facade)
        renderer->RenderParticles();
        
        // End UI frame and render UI
        if (ui) {
            ui->EndFrame();
        }
        
        renderer->EndFrame();
    }
}

void Engine::RegisterShutdownCallback(ShutdownCallback callback) {
    m_shutdownCallbacks.push_back(callback);
}

} // namespace BGE<|MERGE_RESOLUTION|>--- conflicted
+++ resolved
@@ -311,18 +311,16 @@
         audio->Update(deltaTime);
     }
 
-<<<<<<< HEAD
     // Update all registered systems
     if (m_systemManager)
     {
         m_systemManager->UpdateAll(deltaTime);
     }
-=======
-  // Update Particle System
-  if (auto ps = serviceLocator.GetService<ParticleSystem>()) {
-      ps->Update(deltaTime);
-  }
->>>>>>> 0628a0a6
+
+    // Update Particle System
+    if (auto ps = serviceLocator.GetService<ParticleSystem>()) {
+        ps->Update(deltaTime);
+    }
 }
 
 void Engine::Render() {
